--- conflicted
+++ resolved
@@ -12,12 +12,7 @@
 bitcoin_hashes = { version = "0.10", features = ["serde"] }
 futures = "0.3.21"
 hex = "0.4.3"
-<<<<<<< HEAD
-http-types = "2.12.0"
 lightning-invoice = "0.17.0"
-=======
-lightning-invoice = "0.16.0"
->>>>>>> 563c6002
 minimint-derive = { path = "../minimint-derive" }
 rand = "0.6.0"
 secp256k1-zkp = { version = "0.6.0", features = [ "use-serde", "bitcoin_hashes", "global-context" ] }
